// Copyright 2013 Google Inc. All Rights Reserved.
//
// Licensed under the Apache License, Version 2.0 (the "License");
// you may not use this file except in compliance with the License.
// You may obtain a copy of the License at
//
//     http://www.apache.org/licenses/LICENSE-2.0
//
// Unless required by applicable law or agreed to in writing, software
// distributed under the License is distributed on an "AS IS" BASIS,
// WITHOUT WARRANTIES OR CONDITIONS OF ANY KIND, either express or implied.
// See the License for the specific language governing permissions and
// limitations under the License.

#include "version.h"

#include <stdlib.h>

#include "util.h"

<<<<<<< HEAD
const char* kNinjaVersion = "1.5.0";
=======
const char* kNinjaVersion = "1.5.1.git";
>>>>>>> 5011595b

void ParseVersion(const string& version, int* major, int* minor) {
  size_t end = version.find('.');
  *major = atoi(version.substr(0, end).c_str());
  *minor = 0;
  if (end != string::npos) {
    size_t start = end + 1;
    end = version.find('.', start);
    *minor = atoi(version.substr(start, end).c_str());
  }
}

void CheckNinjaVersion(const string& version) {
  int bin_major, bin_minor;
  ParseVersion(kNinjaVersion, &bin_major, &bin_minor);
  int file_major, file_minor;
  ParseVersion(version, &file_major, &file_minor);

  if (bin_major > file_major) {
    Warning("ninja executable version (%s) greater than build file "
            "ninja_required_version (%s); versions may be incompatible.",
            kNinjaVersion, version.c_str());
    return;
  }

  if ((bin_major == file_major && bin_minor < file_minor) ||
      bin_major < file_major) {
    Fatal("ninja version (%s) incompatible with build file "
          "ninja_required_version version (%s).",
          kNinjaVersion, version.c_str());
  }
}<|MERGE_RESOLUTION|>--- conflicted
+++ resolved
@@ -18,11 +18,7 @@
 
 #include "util.h"
 
-<<<<<<< HEAD
-const char* kNinjaVersion = "1.5.0";
-=======
-const char* kNinjaVersion = "1.5.1.git";
->>>>>>> 5011595b
+const char* kNinjaVersion = "1.5.1";
 
 void ParseVersion(const string& version, int* major, int* minor) {
   size_t end = version.find('.');
